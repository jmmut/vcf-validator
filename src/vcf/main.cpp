/**
 * Copyright 2014-2015 EMBL - European Bioinformatics Institute
 *
 * Licensed under the Apache License, Version 2.0 (the "License");
 * you may not use this file except in compliance with the License.
 * You may obtain a copy of the License at
 *
 *   http://www.apache.org/licenses/LICENSE-2.0
 *
 * Unless required by applicable law or agreed to in writing, software
 * distributed under the License is distributed on an "AS IS" BASIS,
 * WITHOUT WARRANTIES OR CONDITIONS OF ANY KIND, either express or implied.
 * See the License for the specific language governing permissions and
 * limitations under the License.
 */

#include <iostream>
#include <fstream>
#include <memory>
#include <string>
#include <vector>
#include <stdexcept>

#include <boost/program_options.hpp>

#include "vcf/file_structure.hpp"
#include "vcf/validator.hpp"

namespace
{
    size_t const default_line_buffer_size = 64 * 1024;
    namespace po = boost::program_options;
    
    po::options_description build_command_line_options()
    {
        po::options_description description("Usage: vcf-validator [OPTIONS] [< input_file]\nAllowed options");
        
        description.add_options()
            ("help,h", "Display this help")
            ("level,l", po::value<std::string>()->default_value("warning"), "Validation level: error, warning, break")
            ("input,i", po::value<std::string>()->default_value("stdin"), "Path to the input VCF file, or stdin")
        ;
        
        return description;
    }
    
    int check_command_line_options(po::variables_map const & vm, po::options_description const & desc)
    {
        if (vm.count("help")) {
            std::cout << desc << std::endl;
            return -1;
        }
        
        std::string level = vm["level"].as<std::string>();
        if (level != "error" && level != "warning" && level != "break") {
            std::cout << desc << std::endl;
            std::cout << "Please choose one of the accepted validation levels" << std::endl;
            return 1;
        }
        
        return 0;
    }
    
    std::unique_ptr<opencb::vcf::Parser> build_parser(std::string const & path, std::string const & level)
    {
        auto source = opencb::vcf::Source{path, opencb::vcf::InputFormat::VCF_FILE_VCF};
        auto records = std::vector<opencb::vcf::Record>{};
        
        if (level == "error") {
            return std::unique_ptr<opencb::vcf::Parser>(
                    new opencb::vcf::QuickValidator(
                        std::make_shared<opencb::vcf::Source>(source),
                        std::make_shared<std::vector<opencb::vcf::Record>>(records)));
        } else if (level == "warning") {
            return std::unique_ptr<opencb::vcf::Parser>(
                    new opencb::vcf::FullValidator(
                        std::make_shared<opencb::vcf::Source>(source),
                        std::make_shared<std::vector<opencb::vcf::Record>>(records)));
        } else if (level == "break") {
            return std::unique_ptr<opencb::vcf::Parser>(
                    new opencb::vcf::Reader(
                        std::make_shared<opencb::vcf::Source>(source),
                        std::make_shared<std::vector<opencb::vcf::Record>>(records)));
        }
        
        throw std::invalid_argument("Please choose one of the accepted validation levels");
    }
    
    template <typename Container>
    std::istream & readline(std::istream & stream, Container & container)
    {
        char c;
        bool not_eof;

        container.clear();

        do {
            not_eof = stream.get(c);
            container.push_back(c);
        } while (not_eof && c != '\n');

        return stream;
    }

<<<<<<< HEAD
    bool is_valid_vcf_file(std::istream & input, opencb::vcf::Parser & validator)
    {
=======
    bool is_valid_vcf_file(char const * path)
    {
        std::ifstream input{path};
        auto source = ebi::vcf::Source{path, ebi::vcf::InputFormat::VCF_FILE_VCF};
        auto records = std::vector<ebi::vcf::Record>{};

        auto validator = ebi::vcf::FullValidator{
            std::make_shared<ebi::vcf::Source>(source),
            std::make_shared<std::vector<ebi::vcf::Record>>(records)};

        std::vector<char> line;
        line.reserve(default_line_buffer_size);

        while (readline(input, line)) { 
            validator.parse(line);
        }

        validator.end();

        return validator.is_valid();
    }
  
    bool is_valid_vcf_file(std::istream & input)
    {
        auto source = ebi::vcf::Source{"stdin", ebi::vcf::InputFormat::VCF_FILE_VCF};
        auto records = std::vector<ebi::vcf::Record>{};

        auto validator = ebi::vcf::FullValidator{
            std::make_shared<ebi::vcf::Source>(source),
            std::make_shared<std::vector<ebi::vcf::Record>>(records)};

>>>>>>> 8caf8e81
        std::vector<char> line;
        line.reserve(default_line_buffer_size);

        while (readline(input, line)) { 
           validator.parse(line);
        }

        validator.end();

        return validator.is_valid();
    }
}

int main(int argc, char** argv)
{
    po::options_description desc = build_command_line_options();
    po::variables_map vm;
    po::store(po::parse_command_line(argc, argv, desc), vm);
    po::notify(vm);
    
    int check_options = check_command_line_options(vm, desc);
    if (check_options < 0) { return 0; }
    if (check_options > 0) { return check_options; }
    
    bool is_valid;

    try {
        auto path = vm["input"].as<std::string>();
        auto level = vm["level"].as<std::string>();
        auto validator = build_parser(path, level);
    
        if (path == "stdin") {
            std::cout << "Reading from standard input..." << std::endl;
            is_valid = is_valid_vcf_file(std::cin, *validator);
        } else {
            std::cout << "Reading from input file..." << std::endl;
            std::ifstream input{path};
            is_valid = is_valid_vcf_file(input, *validator);
        }

        std::cout << "The input file is " << (is_valid ? "valid" : "not valid") << std::endl;
        return !is_valid; // A valid file returns an exit code 0
        
    } catch (std::invalid_argument const & ex) {
        std::cerr << ex.what() << std::endl;
        return 1;
    } catch (std::runtime_error const & ex) {
        std::cout << "The input file is not valid" << std::endl;
        std::cerr << ex.what() << std::endl;
        return 1;
    }
}<|MERGE_RESOLUTION|>--- conflicted
+++ resolved
@@ -61,26 +61,26 @@
         return 0;
     }
     
-    std::unique_ptr<opencb::vcf::Parser> build_parser(std::string const & path, std::string const & level)
+    std::unique_ptr<ebi::vcf::Parser> build_parser(std::string const & path, std::string const & level)
     {
-        auto source = opencb::vcf::Source{path, opencb::vcf::InputFormat::VCF_FILE_VCF};
-        auto records = std::vector<opencb::vcf::Record>{};
+        auto source = ebi::vcf::Source{path, ebi::vcf::InputFormat::VCF_FILE_VCF};
+        auto records = std::vector<ebi::vcf::Record>{};
         
         if (level == "error") {
-            return std::unique_ptr<opencb::vcf::Parser>(
-                    new opencb::vcf::QuickValidator(
-                        std::make_shared<opencb::vcf::Source>(source),
-                        std::make_shared<std::vector<opencb::vcf::Record>>(records)));
+            return std::unique_ptr<ebi::vcf::Parser>(
+                    new ebi::vcf::QuickValidator(
+                        std::make_shared<ebi::vcf::Source>(source),
+                        std::make_shared<std::vector<ebi::vcf::Record>>(records)));
         } else if (level == "warning") {
-            return std::unique_ptr<opencb::vcf::Parser>(
-                    new opencb::vcf::FullValidator(
-                        std::make_shared<opencb::vcf::Source>(source),
-                        std::make_shared<std::vector<opencb::vcf::Record>>(records)));
+            return std::unique_ptr<ebi::vcf::Parser>(
+                    new ebi::vcf::FullValidator(
+                        std::make_shared<ebi::vcf::Source>(source),
+                        std::make_shared<std::vector<ebi::vcf::Record>>(records)));
         } else if (level == "break") {
-            return std::unique_ptr<opencb::vcf::Parser>(
-                    new opencb::vcf::Reader(
-                        std::make_shared<opencb::vcf::Source>(source),
-                        std::make_shared<std::vector<opencb::vcf::Record>>(records)));
+            return std::unique_ptr<ebi::vcf::Parser>(
+                    new ebi::vcf::Reader(
+                        std::make_shared<ebi::vcf::Source>(source),
+                        std::make_shared<std::vector<ebi::vcf::Record>>(records)));
         }
         
         throw std::invalid_argument("Please choose one of the accepted validation levels");
@@ -102,42 +102,8 @@
         return stream;
     }
 
-<<<<<<< HEAD
-    bool is_valid_vcf_file(std::istream & input, opencb::vcf::Parser & validator)
+    bool is_valid_vcf_file(std::istream & input, ebi::vcf::Parser & validator)
     {
-=======
-    bool is_valid_vcf_file(char const * path)
-    {
-        std::ifstream input{path};
-        auto source = ebi::vcf::Source{path, ebi::vcf::InputFormat::VCF_FILE_VCF};
-        auto records = std::vector<ebi::vcf::Record>{};
-
-        auto validator = ebi::vcf::FullValidator{
-            std::make_shared<ebi::vcf::Source>(source),
-            std::make_shared<std::vector<ebi::vcf::Record>>(records)};
-
-        std::vector<char> line;
-        line.reserve(default_line_buffer_size);
-
-        while (readline(input, line)) { 
-            validator.parse(line);
-        }
-
-        validator.end();
-
-        return validator.is_valid();
-    }
-  
-    bool is_valid_vcf_file(std::istream & input)
-    {
-        auto source = ebi::vcf::Source{"stdin", ebi::vcf::InputFormat::VCF_FILE_VCF};
-        auto records = std::vector<ebi::vcf::Record>{};
-
-        auto validator = ebi::vcf::FullValidator{
-            std::make_shared<ebi::vcf::Source>(source),
-            std::make_shared<std::vector<ebi::vcf::Record>>(records)};
-
->>>>>>> 8caf8e81
         std::vector<char> line;
         line.reserve(default_line_buffer_size);
 
