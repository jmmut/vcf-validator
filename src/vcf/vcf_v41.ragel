--- conflicted
+++ resolved
@@ -259,11 +259,7 @@
     }
 
     action meta_format_number_err {
-<<<<<<< HEAD
-        ErrorPolicy::handle_meta_section_error(*this, "FORMAT metadata Number is not a number, A, G or dot");
-=======
-        ErrorPolicy::handle_error(*this, new MetaSectionError{n_lines, "FORMAT metadata Number is not a number, A, R, G or dot"});
->>>>>>> 7525af22
+        ErrorPolicy::handle_error(*this, new MetaSectionError{n_lines, "FORMAT metadata Number is not a number, A, G or dot"});
         fhold; fgoto meta_section_skip;
     }
     
@@ -279,11 +275,7 @@
     }
 
     action meta_info_number_err {
-<<<<<<< HEAD
-        ErrorPolicy::handle_meta_section_error(*this, "INFO metadata Number is not a number, A, G or dot");
-=======
-        ErrorPolicy::handle_error(*this, new MetaSectionError{n_lines, "INFO metadata Number is not a number, A, R, G or dot"});
->>>>>>> 7525af22
+        ErrorPolicy::handle_error(*this, new MetaSectionError{n_lines, "INFO metadata Number is not a number, A, G or dot"});
         fhold; fgoto meta_section_skip;
     }
     
@@ -437,11 +429,7 @@
     }
     
     action info_CIGAR_error {
-<<<<<<< HEAD
-        ErrorPolicy::handle_body_section_error(*this, "Info CIGAR value is not an alphanumeric string compliant with the SAM specification");
-=======
-        ErrorPolicy::handle_error(*this, new InfoBodyError{n_lines, "Info CIGAR value is not an alphanumeric string"});
->>>>>>> 7525af22
+        ErrorPolicy::handle_error(*this, new InfoBodyError{n_lines, "Info CIGAR value is not an alphanumeric string compliant with the SAM specification"});
         fhold; fgoto body_section_skip;
     }
     
