--- conflicted
+++ resolved
@@ -220,14 +220,9 @@
         if (format.size() == 0) {
             return; // Nothing to check
         }
-            
-<<<<<<< HEAD
+        
         if (std::find(format.begin(), format.end(), "GT") != format.end() && format[0] != "GT") {
-            throw std::invalid_argument("GT must be the first field in the FORMAT column");
-=======
-        if (format[0] != "GT") {
             throw new FormatBodyError{line, "GT must be the first field in the FORMAT column"};
->>>>>>> 7525af22
         }
     }
 
@@ -317,7 +312,7 @@
 
             // Discard non-integer numbers
             if (std::find_if(allele.begin(), allele.end(), [](char c) { return !std::isdigit(c); }) != allele.end()) {
-                throw std::invalid_argument("Allele index " + allele + " is not an integer number");
+                throw new SamplesBodyError{line, "Allele index " + allele + " is not an integer number"};
             }
             
             // After guaranteeing the number is an integer, check it is in range
@@ -357,7 +352,6 @@
         } 
 
         if (number != ".") { // Forget about the unspecified number
-<<<<<<< HEAD
             bool number_matches = true;
             if (expected > 0) {
                 // The number of values must match the expected
@@ -368,21 +362,12 @@
                                 (values.size() == 1 && (values[0] == "0" || values[0] == "1"));
             } else {
                 // Negative values are not allowed
-                throw std::invalid_argument(field + " meta specification Number=" + number + " is negative");
+                throw new Error{line, field + " meta specification Number=" + number + " is negative"};
             }
             
             if (!number_matches) {
-                throw std::invalid_argument(field + " does not match the meta specification Number=" + number + 
-                        ", expected " + std::to_string(expected) + " values");
-=======
-            // The number of values must match the expected or, if the expected is 0, 
-            // there will be one empty value that needs to be specifically checked
-            if (values.size() != expected && 
-                values.size() > 1 && values[0] != "") {
-                throw new Error{line, field + " does not match the meta specification Number=" + number +
-                        ", expected " + std::to_string(expected) + " values"};
->>>>>>> 7525af22
-                
+                throw new Error{line, field + " does not match the meta specification Number=" + number + 
+                        ", expected " + std::to_string(expected) + " values"};                
             }
         }
     }
