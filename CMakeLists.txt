cmake_minimum_required (VERSION 2.6)
project (vcf-validator CXX)

set (vcf-validator_VERSION_MAJOR 0)
set (vcf-validator_VERSION_MINOR 1)

# set (CMAKE_CXX_FLAGS "-std=c++11 -Wall -Wextra -pedantic -g")
set (CMAKE_CXX_FLAGS "-std=c++11 -O3 -Wall -g")
set (CMAKE_RUNTIME_OUTPUT_DIRECTORY ${CMAKE_BINARY_DIR}/bin)

include_directories (inc)
include_directories (lib)

macro (declare_mod MODNAME)
  file (GLOB MOD_${MODNAME}_INC "inc/${MODNAME}/*")
  file (GLOB MOD_${MODNAME}_SRC "src/${MODNAME}/*")
  set (MOD_${MODNAME}_ALL ${MOD_${MODNAME}_INC} ${MOD_${MODNAME}_SRC})
  add_library (mod_${MODNAME} ${MOD_${MODNAME}_ALL})
endmacro (declare_mod)

# Application modules
declare_mod (vcf)

# Dependency libraries
<<<<<<< HEAD
find_package (Boost COMPONENTS regex program_options REQUIRED )
=======
find_package (Boost COMPONENTS filesystem regex system REQUIRED )
>>>>>>> 5c0f7c06
include_directories (${Boost_INCLUDE_DIR} )

# Application tests
file (GLOB ALL_TESTS "test/*/*")
add_executable (test_validator test/main_test.cpp ${ALL_TESTS})
target_link_libraries (test_validator mod_vcf ${Boost_LIBRARIES})
enable_testing ()
add_test (NAME ValidatorTests COMMAND test_validator)

# Build binary
add_executable (vcf_validator src/vcf/main.cpp)
target_link_libraries (vcf_validator mod_vcf ${Boost_LIBRARIES})<|MERGE_RESOLUTION|>--- conflicted
+++ resolved
@@ -22,11 +22,7 @@
 declare_mod (vcf)
 
 # Dependency libraries
-<<<<<<< HEAD
-find_package (Boost COMPONENTS regex program_options REQUIRED )
-=======
-find_package (Boost COMPONENTS filesystem regex system REQUIRED )
->>>>>>> 5c0f7c06
+find_package (Boost COMPONENTS filesystem program_options regex system REQUIRED )
 include_directories (${Boost_INCLUDE_DIR} )
 
 # Application tests
