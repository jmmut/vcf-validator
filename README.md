# vcf-validator [![Build Status](https://travis-ci.org/cyenyxe/vcf-validator.svg)](https://travis-ci.org/cyenyxe/vcf-validator)

Validator for the Variant Call Format (VCF) implemented using C++11.

It includes all the checks from the vcftools suite, and some more that involve lexical, syntactic and semantic analysis of the VCF input. If any inconsistencies are found, they are classified in one of the following categories:

* Errors: Violations of the VCF specification
* Warnings: An indication that something weird happened (different ploidy in samples from the same species) or a recommendation is not followed (missing meta-data)

Please read the wiki for more details about checks already implemented.

## Dependencies

<<<<<<< HEAD
The dependencies are the Boost library core, and its modules Boost.program_options and Boost.regex.
If you are using Ubuntu, the required packages names will be `libboost-dev`, `libboost-program-options-dev` and `libboost-regex-dev`.
=======
The only dependencies are the Boost library core and its submodules: Boost.filesystem, Boost.regex and Boost.system.
If you are using Ubuntu, the required packages names will be `libboost-dev`, `libboost-filesystem-dev` and `libboost-regex-dev`.
>>>>>>> 5c0f7c06

## Build

In order to create the build scripts, please run `cmake` with your preferred generator. For instance, `cmake -G "Unix Makefiles"` will create Makefiles, and to build the binaries, you will need to run `make`.

In any case, two binaries should be created in the `bin` subfolder: `vcf_validator` (the main application) and `test_validator` (unit tests).

## Test

Unit tests can be run using the binary `bin/test_validator` or, if the generator supports it, a command like `make test`. The first option may provide a more detailed output in case of test failure.

**Note**: Tests that require input files will only work when executed with `make test` or running the binary from the project root folder (not the `bin` subfolder).

## Run

vcf-validator only needs an input VCF file to be run. It accepts input in two different ways:

* File path as argument: `vcf_validator -i /path/to/file.vcf`
* Standard input: `vcf_validator < /path/to/file.vcf`
* Standard input from pipe: `zcat /path/to/file.vcf.gz | vcf_validator`

The validation level can also be configured. This parameter is optional and accepts 3 values:

* error: Display only errors
* warning: Display both errors and warnings (default)
* break: Stop after the first error is found

Example: `vcf_validator -i /path/to/file.vcf -l break`<|MERGE_RESOLUTION|>--- conflicted
+++ resolved
@@ -11,13 +11,8 @@
 
 ## Dependencies
 
-<<<<<<< HEAD
-The dependencies are the Boost library core, and its modules Boost.program_options and Boost.regex.
-If you are using Ubuntu, the required packages names will be `libboost-dev`, `libboost-program-options-dev` and `libboost-regex-dev`.
-=======
-The only dependencies are the Boost library core and its submodules: Boost.filesystem, Boost.regex and Boost.system.
-If you are using Ubuntu, the required packages names will be `libboost-dev`, `libboost-filesystem-dev` and `libboost-regex-dev`.
->>>>>>> 5c0f7c06
+The dependencies are the Boost library core, and its submodules: Boost.filesystem, Boost.program_options, Boost.regex and Boost.system.
+If you are using Ubuntu, the required packages names will be `libboost-dev`, `libboost-filesystem-dev`, `libboost-program-options-dev` and `libboost-regex-dev`.
 
 ## Build
 
